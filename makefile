--- conflicted
+++ resolved
@@ -42,19 +42,15 @@
   CXXFLAGS += -I/usr/include/ffmpeg
 endif
 
-<<<<<<< HEAD
-LDLIBS += -lavformat -lavcodec -lavfilter -lavutil -lswscale -lswresample -lSDL3 -lSDL3_ttf
-=======
 # Default: don't use pkg-config unless user explicitly enables it
 # Usage: make USE_PKG_CONFIG=1
 USE_PKG_CONFIG ?= 0
 
 ifeq ($(USE_PKG_CONFIG),1)
-  LDLIBS += $(shell pkg-config --libs libavformat libavcodec libavfilter libavutil libswscale libswresample sdl2 SDL2_ttf)
+  LDLIBS += $(shell pkg-config --libs libavformat libavcodec libavfilter libavutil libswscale libswresample sdl3 SDL3_ttf)
 else
-  LDLIBS += -lavformat -lavcodec -lavfilter -lavutil -lswscale -lswresample -lSDL2_ttf -lSDL2
+  LDLIBS += -lavformat -lavcodec -lavfilter -lavutil -lswscale -lswresample -lSDL3_ttf -lSDL3
 endif
->>>>>>> 189fb21b
 
 src = $(wildcard *.cpp)
 obj = $(src:.cpp=.o)
